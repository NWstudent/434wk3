# Copyright 2021 Google LLC
#
# Licensed under the Apache License, Version 2.0 (the "License");
# you may not use this file except in compliance with the License.
# You may obtain a copy of the License at
#
#      http://www.apache.org/licenses/LICENSE-2.0
#
# Unless required by applicable law or agreed to in writing, software
# distributed under the License is distributed on an "AS IS" BASIS,
# WITHOUT WARRANTIES OR CONDITIONS OF ANY KIND, either express or implied.
# See the License for the specific language governing permissions and
# limitations under the License.

# Default TEST_CONFIG_OVERRIDE for python repos.

# You can copy this file into your directory, then it will be imported from
# the noxfile.py.

# The source of truth:
# https://github.com/GoogleCloudPlatform/python-docs-samples/blob/main/noxfile_config.py

TEST_CONFIG_OVERRIDE = {
<<<<<<< HEAD
    # You can opt out specific Python versions from the test.
    # To save resources, please consider testing 2 versions at most.
    # Skipping 3.7 to avoid needing a vulnerable version of IPython
    # Test min and max supported versions which are python 3.8 and 3.11
    # Ignoring python 2.7 which is no longer supported.
    "ignored_versions": ["2.7", "3.7", "3.9", "3.10"],
=======
    # You can opt out from the test for specific Python versions.
    # Skipping 3.6 and 3.7 to avoid needing a vulnerable version of IPython
    "ignored_versions": ["2.7", "3.6", "3.7", "3.11"],
>>>>>>> 66e069f9
    # Old samples are opted out of enforcing Python type hints
    # All new samples should feature them
    "enforce_type_hints": False,
    # An envvar key for determining the project id to use. Change it
    # to 'BUILD_SPECIFIC_GCLOUD_PROJECT' if you want to opt in using a
    # build specific Cloud project. You can also use your own string
    # to use your own Cloud project.
    "gcloud_project_env": "GOOGLE_CLOUD_PROJECT",
    # 'gcloud_project_env': 'BUILD_SPECIFIC_GCLOUD_PROJECT',
    # A dictionary you want to inject into your test. Don't put any
    # secrets here. These values will override predefined values.
    "envs": {},
}<|MERGE_RESOLUTION|>--- conflicted
+++ resolved
@@ -21,18 +21,12 @@
 # https://github.com/GoogleCloudPlatform/python-docs-samples/blob/main/noxfile_config.py
 
 TEST_CONFIG_OVERRIDE = {
-<<<<<<< HEAD
     # You can opt out specific Python versions from the test.
     # To save resources, please consider testing 2 versions at most.
     # Skipping 3.7 to avoid needing a vulnerable version of IPython
-    # Test min and max supported versions which are python 3.8 and 3.11
+    # google-cloud-bigquery==2.x doesn't support python 3.11
     # Ignoring python 2.7 which is no longer supported.
-    "ignored_versions": ["2.7", "3.7", "3.9", "3.10"],
-=======
-    # You can opt out from the test for specific Python versions.
-    # Skipping 3.6 and 3.7 to avoid needing a vulnerable version of IPython
-    "ignored_versions": ["2.7", "3.6", "3.7", "3.11"],
->>>>>>> 66e069f9
+    "ignored_versions": ["2.7", "3.7", "3.9", "3.11"],
     # Old samples are opted out of enforcing Python type hints
     # All new samples should feature them
     "enforce_type_hints": False,
