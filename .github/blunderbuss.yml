--- conflicted
+++ resolved
@@ -131,15 +131,13 @@
   to:
   - GoogleCloudPlatform/dee-observability
 - labels:
-<<<<<<< HEAD
   - 'api: texttospeech'
   to:
   - GoogleCloudPlatform/dee-platform-ops
-=======
+- labels:
   - 'api: datacatalog'
   to:
   - GoogleCloudPlatform/python-samples-reviewers
->>>>>>> 44a99d3f
 - labels:
   - 'api: kms'
   - 'api: cloudkms'
